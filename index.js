--- conflicted
+++ resolved
@@ -127,12 +127,6 @@
     // security
     if (this.config.helmet) app.use(helmet(this.config.helmet));
 
-<<<<<<< HEAD
-    // add Expect-CT header for cert transparency
-    if (this.config.expectCT) app.use(helmet.expectCt(this.config.expectCT));
-
-=======
->>>>>>> 87c64a4e
     // remove trailing slashes
     app.use(removeTrailingSlashes());
 
